import torch
from torch.autograd import Variable


def train(vae, data_loader_train, data_loader_test, n_epochs=20, learning_rate=0.001, kl=None):
    # Defining the optimizer
    optimizer = torch.optim.Adam(vae.parameters(), lr=learning_rate, eps=0.01)

    # Training the model
    for epoch in range(n_epochs):
        for i_batch, (sample_batch, local_l_mean, local_l_var, batch_index) in enumerate(data_loader_train):

            sample_batch = Variable(sample_batch)
            local_l_mean = Variable(local_l_mean)
            local_l_var = Variable(local_l_var)

            if torch.cuda.is_available():
<<<<<<< HEAD
                sample_batch = sample_batch.cuda()
                local_l_mean = local_l_mean.cuda()
                local_l_var = local_l_var.cuda()
                batch_index = batch_index.cuda()
=======
                sample_batch = sample_batch.cuda(async=True)
                local_l_mean = local_l_mean.cuda(async=True)
                local_l_var = local_l_var.cuda(async=True)
                batch_index = batch_index.cuda(async=True)
>>>>>>> e4e69f3e

            if kl is None:
                kl_ponderation = min(1, epoch / 400.)
            else:
                kl_ponderation = kl

            # Train loss is actually different from the real loss due to kl_ponderation
            if vae.batch:
                train_loss, reconst_loss, kl_divergence = vae.loss(
                    sample_batch, local_l_mean, local_l_var, kl_ponderation, batch_index)
            else:
                train_loss, reconst_loss, kl_divergence = vae.loss(
                    sample_batch, local_l_mean, local_l_var, kl_ponderation)
            real_loss = reconst_loss + kl_divergence
            optimizer.zero_grad()
            train_loss.backward()
            optimizer.step()

            # Simply printing the results
        if epoch % 10 == 0:
            vae.eval()
            log_likelihood_train = vae.compute_log_likelihood(data_loader_train)
            log_likelihood_test = vae.compute_log_likelihood(data_loader_test)
            print("Epoch[%d/%d], LL-Train %.4f, LL-Test %.4f, Total Loss: %.4f, "
                  % (epoch + 1, n_epochs, log_likelihood_train, log_likelihood_test, real_loss.data[0]))
            vae.train()<|MERGE_RESOLUTION|>--- conflicted
+++ resolved
@@ -15,17 +15,10 @@
             local_l_var = Variable(local_l_var)
 
             if torch.cuda.is_available():
-<<<<<<< HEAD
-                sample_batch = sample_batch.cuda()
-                local_l_mean = local_l_mean.cuda()
-                local_l_var = local_l_var.cuda()
-                batch_index = batch_index.cuda()
-=======
                 sample_batch = sample_batch.cuda(async=True)
                 local_l_mean = local_l_mean.cuda(async=True)
                 local_l_var = local_l_var.cuda(async=True)
                 batch_index = batch_index.cuda(async=True)
->>>>>>> e4e69f3e
 
             if kl is None:
                 kl_ponderation = min(1, epoch / 400.)
