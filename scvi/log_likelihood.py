--- conflicted
+++ resolved
@@ -2,8 +2,6 @@
 
 import torch
 from torch.autograd import Variable
-
-from functions.gamma import Lgamma
 
 
 def compute_log_likelihood(vae, data_loader):
@@ -14,28 +12,15 @@
         sample_batch = Variable(sample_batch)
         local_l_mean = Variable(local_l_mean)
         local_l_var = Variable(local_l_var)
-        # labels = (labels)
         if vae.using_cuda:
-<<<<<<< HEAD
             sample_batch = sample_batch.cuda(async=True)
             local_l_mean = local_l_mean.cuda(async=True)
             local_l_var = local_l_var.cuda(async=True)
             batch_index = batch_index.cuda(async=True)
             labels = labels.cuda(async=True)
         reconst_loss, kl_divergence = vae(sample_batch, local_l_mean, local_l_var, batch_index=batch_index, y=labels)
-        log_lkl += torch.sum(reconst_loss).data[0]
-    return log_lkl / len(data_loader.dataset)
-=======
-            sample_batched = sample_batched.cuda()
-            batch_index = batch_index.cuda()
-        px_scale, px_r, px_rate, px_dropout, qz_m, qz_v, ql_m, ql_v = vae(sample_batched, batch_index)
-        if vae.reconstruction_loss == 'zinb':
-            sample_loss = -log_zinb_positive(sample_batched, px_rate, torch.exp(px_r), px_dropout)
-        elif vae.reconstruction_loss == 'nb':
-            sample_loss = -log_nb_positive(sample_batched, px_rate, torch.exp(px_r))
-        log_lkl += torch.sum(sample_loss).data[0]
+        log_lkl += torch.sum(reconst_loss).item()
     return log_lkl / len(data_loader.sampler.indices)
->>>>>>> 7d290115
 
 
 def log_zinb_positive(x, mu, theta, pi, eps=1e-8):
@@ -59,8 +44,8 @@
     - softplus(-pi)
 
     case_non_zero = - pi - softplus(-pi) + theta * torch.log(theta + eps) - theta * torch.log(
-        theta + mu + eps) + x * torch.log(mu + eps) - x * torch.log(theta + mu + eps) + Lgamma()(
-        x + theta) - Lgamma()(theta.resize(1, theta.size(0))) - Lgamma()(x + 1)
+        theta + mu + eps) + x * torch.log(mu + eps) - x * torch.log(theta + mu + eps) + torch.lgamma(
+        x + theta) - torch.lgamma(theta.resize(1, theta.size(0))) - torch.lgamma(x + 1)
 
     mask = x.clone()
     mask[mask < eps] = 1
@@ -80,7 +65,7 @@
     eps: numerical stability constant
     """
     res = theta * torch.log(theta + eps) - theta * torch.log(theta + mu + eps) + x * torch.log(
-        mu + eps) - x * torch.log(theta + mu + eps) + Lgamma()(x + theta) - Lgamma()(
-        theta.resize(1, theta.size(0))) - Lgamma()(
+        mu + eps) - x * torch.log(theta + mu + eps) + torch.lgamma(x + theta) - torch.lgamma(
+        theta.resize(1, theta.size(0))) - torch.lgamma(
         x + 1)
     return torch.sum(res)